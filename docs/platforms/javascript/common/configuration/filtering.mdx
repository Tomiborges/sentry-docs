---
title: Filtering
sidebar_order: 60
description: "Learn more about how to configure your SDK to filter events reported to Sentry."
---

When you add Sentry to your app, you get a lot of valuable information about errors and performance. And lots of information is good -- as long as it's the right information, at a reasonable volume.

Sentry offers [Inbound Filters](/product/data-management-settings/filtering/) that you can enable per project to filter out various events in sentry.io. You can use our pre-defined inbound filters (e.g. filtering known browser extensions), as well as add your own message-based filters.

<<<<<<< HEAD
We also offer [Inbound Filters](/concepts/data-management/filtering/) to filter events in sentry.io. We recommend filtering at the client level though, because it removes the overhead of sending events you don't actually want. Learn more about the [fields available in an event](https://develop.sentry.dev/sdk/event-payloads/).
=======
However, we recommend filtering at the client-level, because it removes the overhead of sending events you don't actually want. The Sentry SDKs have several configuration options, which are described in this document, to help you filter out events. To learn more about the event fields you can use for filtering, see [Event Payloads](https://develop.sentry.dev/sdk/event-payloads/).
>>>>>>> 37831f9b

## Filtering Error Events

Configure your SDK to filter error events by using the <PlatformIdentifier name="before-send" /> callback method and configuring, enabling, or disabling integrations.

### Using <PlatformIdentifier name="ignore-errors" />

You can use the <PlatformIdentifier name="ignore-errors" /> option to filter out errors that match a certain pattern. This option receives a list of strings and regular expressions to match against the error message. When using strings, partial matches will be filtered out. If you need to filter by exact match, use regex patterns instead.

<PlatformContent includePath="configuration/ignore-errors" />

### Using <PlatformIdentifier name="before-send" />

You can configure a <PlatformIdentifier name="before-send" /> callback method to filter error events. Because it's called immediately before the event is sent to the server, this is your last chance to decide not to send data or to edit it. <PlatformIdentifier name="before-send" /> receives the event object as a parameter and, based on custom logic and the data available on the event, you can either modify the event’s data or drop it completely by returning `null`.

<PlatformContent includePath="configuration/before-send/" />

Note also that breadcrumbs can be filtered, as discussed in [our Breadcrumbs documentation](/product/error-monitoring/breadcrumbs/).

#### Event Hints

The <PlatformIdentifier name="before-send" /> callback is passed both the `event` and a second argument, `hint`, that holds one or more hints.

Typically, a `hint` holds the original exception so that additional data can be extracted or grouping is affected. In this example, the fingerprint is forced to a common value if an exception of a certain type has been caught:

<PlatformContent includePath="configuration/before-send-hint" />

When the SDK creates an event or breadcrumb for transmission, that transmission is typically created from some sort of source object. For instance, an error event is typically created from a log record or exception instance. For better customization, SDKs send these objects to certain callbacks (<PlatformIdentifier name="before-send" />, <PlatformIdentifier name="before-breadcrumb" /> or the event processor system in the SDK).

### Using Hints

Hints are available in two places:

1. <PlatformIdentifier name="before-send" /> / <PlatformIdentifier name="before-breadcrumb" />
2. `eventProcessors`

Event and breadcrumb `hints` are objects containing various information used to put together an event or a breadcrumb. Typically `hints` hold the original exception so that additional data can be extracted or grouping can be affected.

For events, hints contain properties such as `event_id`, `originalException`, `syntheticException` (used internally to generate cleaner stack trace), and any other arbitrary `data` that you attach.

For breadcrumbs, the use of `hints` is implementation dependent. For XHR requests, the hint contains the xhr object itself; for user interactions the hint contains the DOM element and event name and so forth.

<PlatformContent includePath="configuration/before-send-fingerprint">

In this example, the fingerprint is forced to a common value if an exception of a certain type has been caught:

</PlatformContent>

#### Hints for Events

`originalException`

The original exception that caused the Sentry SDK to create the event. This is useful for changing how the Sentry SDK groups events or to extract additional information.

`syntheticException`

When a string or a non-error object is raised, Sentry creates a synthetic exception so you can get a basic stack trace. This exception is stored here for further data extraction.

#### Hints for Breadcrumbs

<PlatformContent includePath="configuration/breadcrumb-hints" />

### Using `allowUrls` and `denyUrls`

You can construct an allowed list of domains which may raise exceptions that should be sent to Sentry. For example, if your scripts are loaded from `cdn.example.com` and your site is `example.com`, you can set `allowUrls` to:

```javascript
Sentry.init({
  allowUrls: [/https?:\/\/((cdn|www)\.)?example\.com/],
});
```

You can also use `denyUrls` if you want to block specific URLs from sending exceptions to Sentry.

## Filtering Transaction Events

To prevent certain transactions from being reported to Sentry, use the <PlatformIdentifier name="traces-sampler" /> or <PlatformIdentifier name="before-send-transaction" /> configuration option, which allows you to provide a function to evaluate the current transaction and drop it if it's not one you want.


### Using <PlatformIdentifier name="ignore-transactions" />

You can use the <PlatformIdentifier name="ignore-transactions" /> option to filter out transactions that match a certain pattern. This option receives a list of strings and regular expressions to match against the transaction name. When using strings, partial matches will be filtered out. If you need to filter by exact match, use regex patterns instead.

<PlatformContent includePath="configuration/ignore-transactions" />

### Using <PlatformIdentifier name="traces-sampler" />

**Note:** The <PlatformIdentifier name="traces-sampler" /> and <PlatformIdentifier name="traces-sample-rate" /> config options are mutually exclusive. If you define a <PlatformIdentifier name="traces-sampler" /> to filter out certain transactions, you must also handle the case of non-filtered transactions by returning the rate at which you'd like them sampled.

In its simplest form, used just for filtering the transaction, it looks like this:

<PlatformContent includePath="performance/traces-sampler-as-filter" />

It also allows you to sample different transactions at different rates.

If the transaction currently being processed has a parent transaction (from an upstream service calling this service), the parent (upstream) sampling decision will always be included in the sampling context data, so that your <PlatformIdentifier name="traces-sampler" /> can choose whether and when to inherit that decision. In most cases, inheritance is the right choice, to avoid breaking distributed traces. A broken trace will not include all your services. See <PlatformLink to="/configuration/sampling/#inheritance">Inheriting the parent sampling decision</PlatformLink> to learn more.

Learn more about <PlatformLink to="/configuration/sampling/">configuring the sample rate</PlatformLink>.

### Using <PlatformIdentifier name="before-send-transaction" />

<PlatformContent includePath="configuration/before-send-transaction" /><|MERGE_RESOLUTION|>--- conflicted
+++ resolved
@@ -6,13 +6,9 @@
 
 When you add Sentry to your app, you get a lot of valuable information about errors and performance. And lots of information is good -- as long as it's the right information, at a reasonable volume.
 
-Sentry offers [Inbound Filters](/product/data-management-settings/filtering/) that you can enable per project to filter out various events in sentry.io. You can use our pre-defined inbound filters (e.g. filtering known browser extensions), as well as add your own message-based filters.
+Sentry offers [Inbound Filters](/concepts/data-management/filtering/) that you can enable per project to filter out various events in sentry.io. You can use our pre-defined inbound filters (e.g. filtering known browser extensions), as well as add your own message-based filters.
 
-<<<<<<< HEAD
-We also offer [Inbound Filters](/concepts/data-management/filtering/) to filter events in sentry.io. We recommend filtering at the client level though, because it removes the overhead of sending events you don't actually want. Learn more about the [fields available in an event](https://develop.sentry.dev/sdk/event-payloads/).
-=======
 However, we recommend filtering at the client-level, because it removes the overhead of sending events you don't actually want. The Sentry SDKs have several configuration options, which are described in this document, to help you filter out events. To learn more about the event fields you can use for filtering, see [Event Payloads](https://develop.sentry.dev/sdk/event-payloads/).
->>>>>>> 37831f9b
 
 ## Filtering Error Events
 
