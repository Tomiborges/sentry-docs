--- conflicted
+++ resolved
@@ -86,13 +86,9 @@
 });
 ```
 
-<<<<<<< HEAD
-For detailed examples of how to implement span metrics in common scenarios, see our <PlatformLink to="/tracing/span-metrics/examples/">Span Metrics Examples</PlatformLink> guide.
-=======
 For detailed examples of how to implement span metrics in common scenarios, see our <PlatformLink to="/tracing/span-metrics/examples/">Span Metrics Examples</PlatformLink> guide.
 
 ## Span Metrics vs. Measurements
 
 Previously, Sentry supported adding metrics to transactions using the `Sentry.setMeasurement()` API.
-This approach is deprecated, you should use span attributes instead.
->>>>>>> c6a8d8e0
+This approach is deprecated, you should use span attributes instead.