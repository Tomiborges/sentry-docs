---
title: Set Up
sidebar_order: 0
description: "Learn how to set up Sentry's Logs feature using our supported SDKs."
---

<Include name="feature-stage-beta-logs.mdx" />

To set up Sentry Logs, use the links below for supported SDKs. After it's been set up, you'll be able to view and query logs and parameters sent from your applications within Sentry.

## Supported SDKs

### JavaScript

- <LinkWithPlatformIcon
    platform="javascript.browser"
    label="Browser JavaScript"
    url="/platforms/javascript/logs/"
  />
- <LinkWithPlatformIcon
    platform="javascript.angular"
    label="Angular"
    url="/platforms/javascript/guides/angular/logs/"
  />
- <LinkWithPlatformIcon
    platform="javascript.astro"
    label="Astro"
    url="/platforms/javascript/guides/astro/logs/"
  />
- <LinkWithPlatformIcon
    platform="javascript.aws-lambda"
    label="AWS Lambda"
    url="/platforms/javascript/guides/aws-lambda/logs/"
  />
- <LinkWithPlatformIcon
    platform="javascript.azure-functions"
    label="Azure Functions"
    url="/platforms/javascript/guides/azure-functions/logs/"
  />
- <LinkWithPlatformIcon
    platform="javascript.bun"
    label="Bun"
    url="/platforms/javascript/guides/bun/logs/"
  />
- <LinkWithPlatformIcon
    platform="javascript.cloudflare"
    label="Cloudflare"
    url="/platforms/javascript/guides/cloudflare/logs/"
  />
- <LinkWithPlatformIcon
    platform="javascript.connect"
    label="Connect"
    url="/platforms/javascript/guides/connect/logs/"
  />
- <LinkWithPlatformIcon
    platform="javascript.electron"
    label="Electron"
    url="/platforms/javascript/guides/electron/logs/"
  />
- <LinkWithPlatformIcon
    platform="javascript.ember"
    label="Ember"
    url="/platforms/javascript/guides/ember/logs/"
  />
- <LinkWithPlatformIcon
    platform="javascript.express"
    label="Express"
    url="/platforms/javascript/guides/express/logs/"
  />
- <LinkWithPlatformIcon
    platform="javascript.fastify"
    label="Fastify"
    url="/platforms/javascript/guides/fastify/logs/"
  />
- <LinkWithPlatformIcon
    platform="javascript.gatsby"
    label="Gatsby"
    url="/platforms/javascript/guides/gatsby/logs/"
  />
- <LinkWithPlatformIcon
    platform="javascript.gcp-functions"
    label="Google Cloud Functions"
    url="/platforms/javascript/guides/gcp-functions/logs/"
  />
- <LinkWithPlatformIcon
    platform="javascript.hapi"
    label="Hapi"
    url="/platforms/javascript/guides/hapi/logs/"
  />
- <LinkWithPlatformIcon
    platform="javascript.hono"
    label="Hono"
    url="/platforms/javascript/guides/hono/logs/"
  />
- <LinkWithPlatformIcon
    platform="javascript.koa"
    label="Koa"
    url="/platforms/javascript/guides/koa/logs/"
  />
- <LinkWithPlatformIcon
    platform="javascript.nestjs"
    label="Nest.js"
    url="/platforms/javascript/guides/nestjs/logs/"
  />
- <LinkWithPlatformIcon
    platform="javascript.node"
    label="Node.js"
    url="/platforms/javascript/guides/node/logs/"
  />
- <LinkWithPlatformIcon
    platform="javascript.nextjs"
    label="Next.js"
    url="/platforms/javascript/guides/nextjs/logs/"
  />
- <LinkWithPlatformIcon
    platform="javascript.nuxt"
    label="Nuxt"
    url="/platforms/javascript/guides/nuxt/logs/"
  />
- <LinkWithPlatformIcon
    platform="javascript.react"
    label="React"
    url="/platforms/javascript/guides/react/logs/"
  />
- <LinkWithPlatformIcon
    platform="javascript.react-router"
    label="React Router"
    url="/platforms/javascript/guides/react-router/logs/"
  />
- <LinkWithPlatformIcon
    platform="javascript.remix"
    label="Remix"
    url="/platforms/javascript/guides/remix/logs/"
  />
- <LinkWithPlatformIcon
    platform="javascript.solid"
    label="Solid"
    url="/platforms/javascript/guides/solid/logs/"
  />
- <LinkWithPlatformIcon
    platform="javascript.solidstart"
    label="SolidStart"
    url="/platforms/javascript/guides/solidstart/logs/"
  />
- <LinkWithPlatformIcon
    platform="javascript.svelte"
    label="Svelte"
    url="/platforms/javascript/guides/svelte/logs/"
  />
- <LinkWithPlatformIcon
    platform="javascript.sveltekit"
    label="SvelteKit"
    url="/platforms/javascript/guides/sveltekit/logs/"
  />
- <LinkWithPlatformIcon
    platform="javascript.tanstackstart-react"
    label="TanStack Start"
    url="/platforms/javascript/guides/tanstackstart-react/logs/"
  />
- <LinkWithPlatformIcon
    platform="javascript.vue"
    label="Vue"
    url="/platforms/javascript/guides/vue/logs/"
  />
- <LinkWithPlatformIcon
    platform="javascript.wasm"
    label="Wasm"
    url="/platforms/javascript/guides/wasm/logs/"
  />

### Java

- <LinkWithPlatformIcon
    platform="java"
    label="Java"
    url="/platforms/java/logs/"
  />
- <LinkWithPlatformIcon
    platform="java.spring"
    label="Spring"
    url="/platforms/java/guides/spring/logs/"
  />
- <LinkWithPlatformIcon
    platform="java.spring-boot"
    label="Spring Boot"
    url="/platforms/java/guides/spring-boot/logs/"
  />

### Mobile

- <LinkWithPlatformIcon
    platform="android"
    label="Android"
    url="/platforms/android/logs/"
  />
- <LinkWithPlatformIcon
    platform="dart.flutter"
    label="Flutter"
    url="/platforms/dart/guides/flutter/logs/"
  />
<<<<<<< HEAD
- <LinkWithPlatformIcon
    platform="react-native"
    label="React Native"
    url="/platforms/react-native/logs/"
  />
 
=======

### PHP

- <LinkWithPlatformIcon
    platform="php"
    label="PHP"
    url="/platforms/dart/guides/php/logs/"
  />

>>>>>>> 907e187c
### Python

- <LinkWithPlatformIcon
    platform="python"
    label="Python"
    url="/platforms/python/logs/"
  />

### Ruby

- <LinkWithPlatformIcon
    platform="ruby"
    label="Ruby"
    url="/platforms/ruby/logs/"
  />

### Go

- <LinkWithPlatformIcon platform="go" label="Go" url="/platforms/go/logs/" />

### Rust

- <LinkWithPlatformIcon platform="rust" label="Rust" url="/platforms/rust/logs/" />

## Upcoming SDKs

We're actively working on adding Log functionality to additional SDKs. Check out these GitHub issues for the latest updates:

- <LinkWithPlatformIcon
    platform="cocoa"
    label="Cocoa (iOS)"
    url="https://github.com/getsentry/sentry-cocoa/issues/5122"
  />
- <LinkWithPlatformIcon
    platform="elixir"
    label="Elixir"
    url="https://github.com/getsentry/sentry-elixir/issues/886"
  />
- <LinkWithPlatformIcon
<<<<<<< HEAD
=======
    platform="php.laravel"
    label="Laravel"
    url="https://github.com/getsentry/sentry-laravel/issues/999"
  />
- <LinkWithPlatformIcon
    platform="react-native"
    label="React Native"
    url="https://github.com/getsentry/sentry-react-native/issues/4820"
  />
- <LinkWithPlatformIcon
>>>>>>> 907e187c
    platform="dotnet"
    label=".NET"
    url="https://github.com/getsentry/sentry-dotnet/issues/4132"
  />
- <LinkWithPlatformIcon
    platform="php.symfony"
    label="Symfony"
    url="https://github.com/getsentry/sentry-symfony/issues/925"
  />
- <LinkWithPlatformIcon
    platform="unity"
    label="Unity"
    url="https://github.com/getsentry/sentry-unity/issues/2172"
  />
- <LinkWithPlatformIcon
    platform="unreal"
    label="Unreal"
    url="https://github.com/getsentry/sentry-unreal/issues/883"
  />
- <LinkWithPlatformIcon
    platform="native"
    label="Native"
    url="https://github.com/getsentry/sentry-native/issues/1210"
  />

If you don't see your platform listed above, please reach out to us on [GitHub](https://github.com/getsentry/sentry/discussions/86804) or [Discord](https://discord.gg/sentry), we'll get it prioritized!<|MERGE_RESOLUTION|>--- conflicted
+++ resolved
@@ -198,14 +198,11 @@
     label="Flutter"
     url="/platforms/dart/guides/flutter/logs/"
   />
-<<<<<<< HEAD
 - <LinkWithPlatformIcon
     platform="react-native"
     label="React Native"
     url="/platforms/react-native/logs/"
-  />
- 
-=======
+  /> 
 
 ### PHP
 
@@ -215,7 +212,6 @@
     url="/platforms/dart/guides/php/logs/"
   />
 
->>>>>>> 907e187c
 ### Python
 
 - <LinkWithPlatformIcon
@@ -255,19 +251,11 @@
     url="https://github.com/getsentry/sentry-elixir/issues/886"
   />
 - <LinkWithPlatformIcon
-<<<<<<< HEAD
-=======
     platform="php.laravel"
     label="Laravel"
     url="https://github.com/getsentry/sentry-laravel/issues/999"
   />
 - <LinkWithPlatformIcon
-    platform="react-native"
-    label="React Native"
-    url="https://github.com/getsentry/sentry-react-native/issues/4820"
-  />
-- <LinkWithPlatformIcon
->>>>>>> 907e187c
     platform="dotnet"
     label=".NET"
     url="https://github.com/getsentry/sentry-dotnet/issues/4132"
