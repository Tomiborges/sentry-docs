---
title: AI in Sentry
sidebar_order: 25
description: "Learn about Sentry's AI-powered features that help you analyze and debug your code faster."
---

Sentry leverages artificial intelligence (AI) and machine learning (ML) to enhance your debugging and monitoring experience. Our AI-powered features help you understand issues faster, get automated fixes, and gain deeper insights into your application's behavior.

## AI-Powered Features

### [Seer](/product/ai-in-sentry/seer/)

Seer is Sentry's AI debugging agent that helps resolve errors and performance issues in your applications. Seer combines issue detection, analysis, and automated fixing capabilities to streamline your debugging workflow.

- **[Issue Fix](/product/ai-in-sentry/seer/issue-fix/)**: Automated root cause analysis and suggested code fixes.
- **Issue Scan**: Scans issues as they are ingested in Sentry to determine an actionability score and run Seer's Issue Fix on them automatically.
<<<<<<< HEAD

- **[Privacy &amp; Security](/product/ai-in-sentry/seer/seer-privacy-security/)**: Understanding how Seer handles your data securely.
=======
- **[Privacy & Security](/product/ai-in-sentry/seer/seer-privacy-and-security/)**: Understanding how Seer handles your data securely.
>>>>>>> 9095c6ac

## Issue Summary

Issue Summary provides a quick overview of an issue by highlighting key insights taken from event and issue-level metadata. You'll see a quick overview of what's going wrong, a potential cause, and if relevant, insights from trace-connected issues.<|MERGE_RESOLUTION|>--- conflicted
+++ resolved
@@ -14,12 +14,8 @@
 
 - **[Issue Fix](/product/ai-in-sentry/seer/issue-fix/)**: Automated root cause analysis and suggested code fixes.
 - **Issue Scan**: Scans issues as they are ingested in Sentry to determine an actionability score and run Seer's Issue Fix on them automatically.
-<<<<<<< HEAD
+- **[Privacy &amp; Security](/product/ai-in-sentry/seer/seer-privacy-security/)**: Understanding how Seer handles your data securely.
 
-- **[Privacy &amp; Security](/product/ai-in-sentry/seer/seer-privacy-security/)**: Understanding how Seer handles your data securely.
-=======
-- **[Privacy & Security](/product/ai-in-sentry/seer/seer-privacy-and-security/)**: Understanding how Seer handles your data securely.
->>>>>>> 9095c6ac
 
 ## Issue Summary
 
