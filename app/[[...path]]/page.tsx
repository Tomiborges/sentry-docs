import {useMemo} from 'react';
import {getMDXComponent} from 'mdx-bundler/client';
import {Metadata} from 'next';
import {notFound} from 'next/navigation';

import {apiCategories} from 'sentry-docs/build/resolveOpenAPI';
import {ApiDocsPage} from 'sentry-docs/components/api-docs';
import {DocPage} from 'sentry-docs/components/docPage';
import {Home} from 'sentry-docs/components/home';
import {Include} from 'sentry-docs/components/include';
import {PlatformContent} from 'sentry-docs/components/platformContent';
import {
  DocNode,
  getCurrentPlatformOrGuide,
  getDocsRootNode,
  getNextNode,
  getPreviousNode,
  nodeForPath,
} from 'sentry-docs/docTree';
import {isDeveloperDocs} from 'sentry-docs/isDeveloperDocs';
import {
  getDevDocsFrontMatter,
  getDocsFrontMatter,
  getFileBySlug,
  getVersionsFromDoc,
} from 'sentry-docs/mdx';
import {mdxComponents} from 'sentry-docs/mdxComponents';
import {setServerContext} from 'sentry-docs/serverContext';
import {PaginationNavNode} from 'sentry-docs/types/paginationNavNode';
import {stripVersion} from 'sentry-docs/versioning';

export async function generateStaticParams() {
  const docs = await (isDeveloperDocs ? getDevDocsFrontMatter() : getDocsFrontMatter());
  const paths: {path: string[] | undefined}[] = docs.map(doc => {
    const path = doc.slug.split('/');
    return {path};
  });
  paths.push({path: undefined}); // the home page
  return paths;
}

// Only render paths returned by generateStaticParams
export const dynamicParams = false;
export const dynamic = 'force-static';

const mdxComponentsWithWrapper = mdxComponents(
  {Include, PlatformContent},
  ({children, frontMatter, nextPage, previousPage}) => (
    <DocPage frontMatter={frontMatter} nextPage={nextPage} previousPage={previousPage}>
      {children}
    </DocPage>
  )
);

function MDXLayoutRenderer({mdxSource, ...rest}) {
  const MDXLayout = useMemo(() => getMDXComponent(mdxSource), [mdxSource]);
  return <MDXLayout components={mdxComponentsWithWrapper} {...rest} />;
}

export default async function Page(props: {params: Promise<{path?: string[]}>}) {
  const params = await props.params;
  // get frontmatter of all docs in tree
  const rootNode = await getDocsRootNode();

  setServerContext({
    rootNode,
    path: params.path ?? [],
  });

  if (!params.path && !isDeveloperDocs) {
    return <Home />;
  }

  const pageNode = nodeForPath(rootNode, params.path ?? '');

  if (!pageNode) {
    // eslint-disable-next-line no-console
    console.warn('no page node', params.path);
    return notFound();
  }

  // gather previous and next page that will be displayed in the bottom pagination
  const getPaginationDetails = (
    getNode: (node: DocNode) => DocNode | undefined | 'root',
    page: PaginationNavNode | undefined
  ) => {
    if (page && 'path' in page && 'title' in page) {
      return page;
    }

    const node = getNode(pageNode);

    if (node === 'root') {
      return {path: '', title: 'Welcome to Sentry'};
    }

    return node ? {path: node.path, title: node.frontmatter.title} : undefined;
  };

  const previousPage = getPaginationDetails(
    getPreviousNode,
    pageNode?.frontmatter?.previousPage
  );
  const nextPage = getPaginationDetails(getNextNode, pageNode?.frontmatter?.nextPage);

  if (isDeveloperDocs) {
    // get the MDX for the current doc and render it
    let doc: Awaited<ReturnType<typeof getFileBySlug>> | null = null;
    try {
      doc = await getFileBySlug(`develop-docs/${params.path?.join('/') ?? ''}`);
    } catch (e) {
      if (e.code === 'ENOENT') {
        // eslint-disable-next-line no-console
        console.error('ENOENT', params.path);
        return notFound();
      }
      throw e;
    }
    const {mdxSource, frontMatter} = doc;
    // pass frontmatter tree into sidebar, rendered page + fm into middle, headers into toc
    return (
      <MDXLayoutRenderer
        mdxSource={mdxSource}
        frontMatter={frontMatter}
        nextPage={nextPage}
        previousPage={previousPage}
      />
    );
  }

<<<<<<< HEAD
  if (params.path[0] === 'api-docs' && params.path.length === 1) {
    return <ApiDocsPage />;
  }

  if (params.path[0] === 'api' && params.path.length > 1) {
=======
  if (params.path?.[0] === 'api' && params.path.length > 1) {
>>>>>>> 482a30c6
    const categories = await apiCategories();
    const category = categories.find(c => c.slug === params?.path?.[1]);
    if (category) {
      if (params.path.length === 2) {
        return <ApiDocsPage category={category} />;
      }
      const api = category.apis.find(a => a.slug === params.path?.[2]);
      if (api) {
        return <ApiDocsPage api={api} />;
      }
    }
  }

  // get the MDX for the current doc and render it
  let doc: Awaited<ReturnType<typeof getFileBySlug>> | null = null;
  try {
    doc = await getFileBySlug(`docs/${pageNode.path}`);
  } catch (e) {
    if (e.code === 'ENOENT') {
      // eslint-disable-next-line no-console
      console.error('ENOENT', pageNode.path);
      return notFound();
    }
    throw e;
  }
  const {mdxSource, frontMatter} = doc;

  // collect versioned files
  const allFm = await getDocsFrontMatter();
  const versions = getVersionsFromDoc(allFm, pageNode.path);

  // pass frontmatter tree into sidebar, rendered page + fm into middle, headers into toc.
  return (
    <MDXLayoutRenderer
      mdxSource={mdxSource}
      frontMatter={{...frontMatter, versions}}
      nextPage={nextPage}
      previousPage={previousPage}
    />
  );
}

type MetadataProps = {
  params: Promise<{
    path?: string[];
  }>;
};

// Helper function to clean up canonical tags missing leading or trailing slash
function formatCanonicalTag(tag: string) {
  if (tag.charAt(0) !== '/') {
    tag = '/' + tag;
  }
  if (tag.charAt(tag.length - 1) !== '/') {
    tag = tag + '/';
  }
  return tag;
}

export async function generateMetadata(props: MetadataProps): Promise<Metadata> {
  const params = await props.params;
  const domain = isDeveloperDocs
    ? 'https://develop.sentry.dev'
    : 'https://docs.sentry.io';
  // enable og iamge preview on preview deployments
  const previewDomain = process.env.VERCEL_URL
    ? `https://${process.env.VERCEL_URL}`
    : domain;
  let title =
    'Sentry Docs | Application Performance Monitoring &amp; Error Tracking Software';
  let customCanonicalTag;
  let description =
    'Self-hosted and cloud-based application performance monitoring &amp; error tracking that helps software teams see clearer, solve quicker, &amp; learn continuously.';
  const images = [{url: `${previewDomain ?? domain}/meta.jpg`, width: 1200, height: 822}];

  const rootNode = await getDocsRootNode();

  if (params.path) {
    const pageNode = nodeForPath(
      rootNode,
      stripVersion(params.path.join('/')).split('/')
    );
    if (pageNode) {
      const guideOrPlatform = getCurrentPlatformOrGuide(rootNode, params.path);

      title =
        pageNode.frontmatter.title +
        (guideOrPlatform ? ` | Sentry for ${guideOrPlatform.title}` : '');
      description = pageNode.frontmatter.description ?? '';

      if (pageNode.frontmatter.customCanonicalTag) {
        customCanonicalTag = formatCanonicalTag(pageNode.frontmatter.customCanonicalTag);
      }
    }
  }

  const canonical = customCanonicalTag
    ? domain + customCanonicalTag
    : params.path
      ? `${domain}/${params.path.join('/')}/`
      : domain;

  return {
    title,
    description,
    openGraph: {
      title,
      description,
      type: 'website',
      images,
    },
    twitter: {
      title,
      description,
      images,
    },
    alternates: {
      canonical,
    },
  };
}<|MERGE_RESOLUTION|>--- conflicted
+++ resolved
@@ -128,15 +128,11 @@
     );
   }
 
-<<<<<<< HEAD
-  if (params.path[0] === 'api-docs' && params.path.length === 1) {
+  if (params.path?.[0] === 'api-docs' && params.path.length > 1) {
     return <ApiDocsPage />;
   }
 
-  if (params.path[0] === 'api' && params.path.length > 1) {
-=======
   if (params.path?.[0] === 'api' && params.path.length > 1) {
->>>>>>> 482a30c6
     const categories = await apiCategories();
     const category = categories.find(c => c.slug === params?.path?.[1]);
     if (category) {
