import {
  extractPlatforms,
  getCurrentGuide,
  getCurrentPlatform,
  getDocsRootNode,
  nodeForPath,
} from 'sentry-docs/docTree';
import {isDeveloperDocs} from 'sentry-docs/isDeveloperDocs';
import {Platform} from 'sentry-docs/types';

import styles from './style.module.scss';

import {ScrollActiveLink} from '../focus-active-link';
import {PlatformSelector} from '../platformSelector';

import {DevelopDocsSidebar} from './developDocsSidebar';
import {SidebarLinks} from './sidebarLinks';
import {SidebarProps} from './types';

const activeLinkSelector = `.${styles.sidebar} .toc-item .active`;
const headerClassName = `${styles['sidebar-title']} flex items-center`;

export const sidebarToggleId = styles['navbar-menu-toggle'];

export async function Sidebar({path}: SidebarProps) {
  const rootNode = await getDocsRootNode();

  if (isDeveloperDocs) {
    return (
      <DevelopDocsSidebar
        headerClassName={headerClassName}
        sidebarToggleId={sidebarToggleId}
        path={'/' + path.join('/') + '/'}
        rootNode={rootNode}
      />
    );
  }

  const currentPlatform = getCurrentPlatform(rootNode, path);
  const currentGuide = getCurrentGuide(rootNode, path);

  const platforms: Platform[] = !rootNode
    ? []
    : extractPlatforms(rootNode).map(platform => {
        const platformPageForCurrentPath =
          nodeForPath(rootNode, [
            'platforms',
            platform.name,
            // take the :path in /platforms/:platformName/:path
            // or /platforms/:platformName/guides/:guideName/:path when we're in a guide
            ...path.slice(currentGuide ? 4 : 2),
          ]) ||
          // try to go one page higher, example: go to /usage/ from /usage/something
          nodeForPath(rootNode, [
            'platforms',
            platform.name,
            ...path.slice(currentGuide ? 4 : 2, path.length - 1),
          ]);

        return {
          ...platform,
          url: platformPageForCurrentPath
            ? '/' + platformPageForCurrentPath.path + '/'
            : platform.url,
          guides: platform.guides.map(guide => {
            const guidePageForCurrentPath = nodeForPath(rootNode, [
              'platforms',
              platform.name,
              'guides',
              guide.name,
              ...path.slice(currentGuide ? 4 : 2),
            ]);
            return guidePageForCurrentPath
              ? {
                  ...guide,
                  url: '/' + guidePageForCurrentPath.path + '/',
                }
              : guide;
          }),
        };
      });

  return (
    <aside className={styles.sidebar}>
      <input type="checkbox" id={sidebarToggleId} className="hidden" />
      <style>{':root { --sidebar-width: 300px; }'}</style>
      <div className="md:flex flex-col items-stretch">
        <div className="platform-selector">
          <div className="mb-3">
            <PlatformSelector
              platforms={platforms}
              currentPlatform={currentGuide || currentPlatform}
            />
          </div>
        </div>
        <div className={styles.toc}>
          <ScrollActiveLink activeLinkSelector={activeLinkSelector} />
<<<<<<< HEAD
          <SidebarLinks path={path} />
        </div>
      </div>
    </aside>
  );
}

/** a root of `"some-root"` maps to the `/some-root/` url */
const productSidebarItems = [
  {
    title: 'Account Settings',
    root: 'account',
  },
  {
    title: 'Organization Settings',
    root: 'organization',
  },
  {
    title: 'Product Walkthroughs',
    root: 'product',
  },
  {
    title: 'Pricing & Billing',
    root: 'pricing',
  },
  {
    title: 'Sentry CLI',
    root: 'cli',
  },
  {
    title: 'Api Docs',
    root: 'api-docs',
  },
  {
    title: 'Sentry API',
    root: 'api',
  },
  {
    title: 'Security, Legal, & PII',
    root: 'security-legal-pii',
  },
  {
    title: 'Concepts & Reference',
    root: 'concepts',
  },
];

export async function SidebarLinks({path}: {path: string[]}) {
  const rootNode = await getDocsRootNode();
  if (
    productSidebarItems.some(el => el.root === path[0]) ||
    path[0] === 'platform-redirect'
  ) {
    return <ProductSidebar rootNode={rootNode} items={productSidebarItems} />;
  }
  // /platforms/:platformName/guides/:guideName
  if (path[0] === 'platforms') {
    const platformName = path[1];
    const guideName = path[3];
    return (
      <Fragment>
        {platformName && (
          <Fragment>
            <PlatformSidebar
              platformName={platformName}
              guideName={guideName}
              rootNode={rootNode}
            />
            <hr />
          </Fragment>
        )}
        <ProductSidebar rootNode={rootNode} items={productSidebarItems} />
      </Fragment>
    );
  }
  if (path[0] === 'contributing') {
    const contribNode = nodeForPath(rootNode, 'contributing');
    if (contribNode) {
      const contribNodes: NavNode[] = getNavNodes([contribNode], docNodeToNavNode);
      return (
        <ul data-sidebar-tree>
          <DynamicNav
            root="contributing"
            title="Contributing to Docs"
            tree={toTree(contribNodes)}
            headerClassName={headerClassName}
          />
        </ul>
      );
    }
  }
  // render the default sidebar if no special case is met
  return <DefaultSidebar node={rootNode} path={path} />;
}

function getNavNodes<NavNode_>(
  docNodes: DocNode[],
  docNodeToNavNode_: (doc: DocNode) => NavNode_ | undefined,
  nodes: NavNode_[] = []
) {
  docNodes.forEach(n => {
    const navNode = docNodeToNavNode_(n);
    if (!navNode) {
      return;
    }
    nodes.push(navNode);
    getNavNodes(n.children, docNodeToNavNode_, nodes);
  });
  return nodes;
}

type NavNode = {
  context: {
    draft: boolean;
    title: string;
    sidebar_hidden?: boolean;
    sidebar_order?: number;
    sidebar_title?: string;
  };
  path: string;
};

const docNodeToNavNode = (node: DocNode): NavNode => ({
  context: {
    draft: Boolean(node.frontmatter.draft),
    title: node.frontmatter.title,
    sidebar_order: node.frontmatter.sidebar_order,
    sidebar_title: node.frontmatter.sidebar_title,
    sidebar_hidden: node.frontmatter.sidebar_hidden,
  },
  path: '/' + node.path + '/',
});

type ProductSidebarProps = {
  items: {root: string; title: string}[];
  rootNode: DocNode;
};

function ProductSidebar({rootNode, items}: ProductSidebarProps) {
  const itemTree = (item: string) => {
    const node = nodeForPath(rootNode, item);
    if (!node) {
      return null;
    }
    const nodes: NavNode[] = getNavNodes([node], docNodeToNavNode);
    return toTree(nodes.filter(n => !!n.context));
  };
  return (
    <div>
      <ul data-sidebar-tree>
        {items.map(item => {
          const tree = itemTree(item.root);

          return (
            tree && (
              <DynamicNav
                key={item.root}
                root={item.root}
                title={item.title}
                tree={tree}
                headerClassName={headerClassName}
                collapse
              />
            )
          );
        })}
      </ul>
      <hr />
      <ul data-sidebar-tree>
        <li className="mb-3" data-sidebar-branch>
          <ul data-sidebar-tree>
            <SidebarLink to="https://about.codecov.io/" title="Codecov" path="" />
            <SidebarLink to="https://discord.gg/sentry" title="Discord" path="" />
            <SidebarLink
              to="https://sentry.zendesk.com/hc/en-us/"
              title="Support"
              path=""
            />
            <SidebarLink
              to="https://develop.sentry.dev/self-hosted/"
              title="Self-Hosting Sentry"
              path=""
            />
            <SidebarLink
              to="https://develop.sentry.dev"
              title="Developer Documentation"
              path=""
            />
          </ul>
        </li>
      </ul>
    </div>
  );
}

type PlatformSidebarProps = {
  platformName: string;
  rootNode: DocNode;
  guideName?: string;
};

function PlatformSidebar({rootNode, platformName, guideName}: PlatformSidebarProps) {
  const docNodeToPlatformSidebarNode = (n: DocNode) => {
    if (n.frontmatter.draft) {
      return undefined;
    }
    return {
      context: {
        platform: {
          platformName,
        },
        title: n.frontmatter.title,
        sidebar_order: n.frontmatter.sidebar_order,
        sidebar_title: n.frontmatter.sidebar_title,
        sidebar_hidden: n.frontmatter.sidebar_hidden,
      },
      path: '/' + n.path + '/',
    };
  };

  const platformNode = nodeForPath(rootNode, ['platforms', platformName]);
  if (!platformNode) {
    return null;
  }
  const platform = getPlatform(rootNode, platformName);
  if (!platform) {
    return null;
  }
  const nodes = getNavNodes([platformNode], docNodeToPlatformSidebarNode);
  const tree = toTree(nodes.filter(n => !!n.context));
  const guide = guideName && getGuide(rootNode, platformName, guideName);

  const pathRoot = guide
    ? `platforms/${platformName}/guides/${guideName}`
    : `platforms/${platformName}`;

  return (
    <ul data-sidebar-tree>
      <DynamicNav
        root={pathRoot}
        tree={tree}
        title={`Sentry for ${(guide || platform).title}`}
        exclude={[`/${pathRoot}/guides/`]}
        headerClassName={headerClassName}
      />
    </ul>
  );
}

type SidebarNode = {
  children: SidebarNode[];
  frontmatter: FrontMatter;
  path: string;
};

type DefaultSidebarProps = {
  node: SidebarNode;
  path: string[];
};

export function DefaultSidebar({node, path}: DefaultSidebarProps) {
  const activeClassName = (n: SidebarNode, baseClassName = '') => {
    const className = n.path === path.join('/') ? 'active' : '';
    return `${baseClassName} ${className}`;
  };

  const renderChildren = (children: SidebarNode[]) =>
    children && (
      <ul data-sidebar-tree>
        {children
          .filter(n => n.frontmatter.sidebar_title || n.frontmatter.title)
          .map(n => (
            <li className="toc-item" key={n.path} data-sidebar-branch>
              <Link
                href={'/' + n.path}
                data-sidebar-link
                className={activeClassName(n, 'flex items-center justify-between gap-1')}
              >
                {n.frontmatter.sidebar_title || n.frontmatter.title}
                {n.children.length > 0 && <Chevron direction="down" />}
              </Link>
              {renderChildren(n.children)}
            </li>
          ))}
      </ul>
    );

  const rotation = {
    down: 0,
    right: 270,
  } as const;

  function Chevron({
    direction,
    ...props
  }: SVGAttributes<SVGElement> & {
    direction: 'down' | 'right';
  }) {
    return (
      <svg
        xmlns="http://www.w3.org/2000/svg"
        width="16"
        height="16"
        viewBox="0 0 16 16"
        {...props}
        style={{
          transition: 'transform 200ms',
          transform: `rotate(${rotation[direction]}deg)`,
        }}
      >
        <path
          fill="currentColor"
          d="M12.53 5.47a.75.75 0 0 1 0 1.06l-4 4a.75.75 0 0 1-1.06 0l-4-4a.75.75 0 0 1 1.06-1.06L8 8.94l3.47-3.47a.75.75 0 0 1 1.06 0Z"
        />
      </svg>
    );
  }

  return (
    <ul data-sidebar-tree>
      <li className="mb-3" data-sidebar-branch>
        <Fragment>
          <Link
            href={'/' + node.path}
            data-active={node.path === path.join('/')}
            className={activeClassName(
              node,
              [styles['sidebar-title'], 'flex items-center justify-between gap-1'].join(
                ' '
              )
            )}
            data-sidebar-link
            key={node.path}
          >
            <h6>{node.frontmatter.sidebar_title || node.frontmatter.title}</h6>
          </Link>
          {renderChildren(node.children)}
        </Fragment>
      </li>
    </ul>
  );
}

function DevelopDocsSidebar({path, rootNode}: {path: string; rootNode: DocNode}) {
  const getNavTree = (root: string) => {
    const apiNodes: NavNode[] = getNavNodes(
      [nodeForPath(rootNode, root)!],
      docNodeToNavNode
    );
    return toTree(apiNodes);
  };
  return (
    <aside className={styles.sidebar}>
      <input type="checkbox" id={sidebarToggleId} className="hidden" />
      <style>{':root { --sidebar-width: 300px; }'}</style>
      <div className="md:flex flex-col items-stretch">
        <div className={styles.toc}>
          <ul data-sidebar-tree>
            <DynamicNav
              root="getting-started"
              title="Getting Started"
              tree={getNavTree('getting-started')}
              headerClassName={headerClassName}
              collapse
            />

            <DynamicNav
              root="development"
              title="Development"
              tree={getNavTree('development')}
              headerClassName={headerClassName}
              collapse
            />

            <DynamicNav
              root="application"
              title="Application"
              tree={getNavTree('application')}
              headerClassName={headerClassName}
              collapse
            />

            <DynamicNav
              root="frontend"
              title="Frontend"
              tree={getNavTree('frontend')}
              headerClassName={headerClassName}
              collapse
            />

            <DynamicNav
              root="backend"
              title="Backend"
              tree={getNavTree('backend')}
              headerClassName={headerClassName}
              collapse
            />

            <DynamicNav
              root="sdk"
              title="SDK Development"
              tree={getNavTree('sdk')}
              headerClassName={headerClassName}
              collapse
            />

            <DynamicNav
              root="services"
              title="Services"
              tree={getNavTree('services')}
              headerClassName={headerClassName}
              collapse
            />

            <DynamicNav
              root="integrations"
              title="Integrations"
              tree={getNavTree('integrations')}
              headerClassName={headerClassName}
              collapse
            />

            <DynamicNav
              root="self-hosted"
              title="Self-Hosted Sentry"
              tree={getNavTree('self-hosted')}
              headerClassName={headerClassName}
              collapse
            />
          </ul>
          <hr />
          <ul data-sidebar-tree>
            <SidebarLink
              to="https://open.sentry.io/code-of-conduct/"
              title="Code of Conduct"
              path={path}
            />
            <SidebarLink
              to="https://docs.sentry.io"
              title="User Documentation"
              path={path}
            />
          </ul>
=======
          <SidebarLinks path={path} headerClassName={headerClassName} />
>>>>>>> 5f365f46
        </div>
      </div>
    </aside>
  );
}<|MERGE_RESOLUTION|>--- conflicted
+++ resolved
@@ -95,453 +95,7 @@
         </div>
         <div className={styles.toc}>
           <ScrollActiveLink activeLinkSelector={activeLinkSelector} />
-<<<<<<< HEAD
-          <SidebarLinks path={path} />
-        </div>
-      </div>
-    </aside>
-  );
-}
-
-/** a root of `"some-root"` maps to the `/some-root/` url */
-const productSidebarItems = [
-  {
-    title: 'Account Settings',
-    root: 'account',
-  },
-  {
-    title: 'Organization Settings',
-    root: 'organization',
-  },
-  {
-    title: 'Product Walkthroughs',
-    root: 'product',
-  },
-  {
-    title: 'Pricing & Billing',
-    root: 'pricing',
-  },
-  {
-    title: 'Sentry CLI',
-    root: 'cli',
-  },
-  {
-    title: 'Api Docs',
-    root: 'api-docs',
-  },
-  {
-    title: 'Sentry API',
-    root: 'api',
-  },
-  {
-    title: 'Security, Legal, & PII',
-    root: 'security-legal-pii',
-  },
-  {
-    title: 'Concepts & Reference',
-    root: 'concepts',
-  },
-];
-
-export async function SidebarLinks({path}: {path: string[]}) {
-  const rootNode = await getDocsRootNode();
-  if (
-    productSidebarItems.some(el => el.root === path[0]) ||
-    path[0] === 'platform-redirect'
-  ) {
-    return <ProductSidebar rootNode={rootNode} items={productSidebarItems} />;
-  }
-  // /platforms/:platformName/guides/:guideName
-  if (path[0] === 'platforms') {
-    const platformName = path[1];
-    const guideName = path[3];
-    return (
-      <Fragment>
-        {platformName && (
-          <Fragment>
-            <PlatformSidebar
-              platformName={platformName}
-              guideName={guideName}
-              rootNode={rootNode}
-            />
-            <hr />
-          </Fragment>
-        )}
-        <ProductSidebar rootNode={rootNode} items={productSidebarItems} />
-      </Fragment>
-    );
-  }
-  if (path[0] === 'contributing') {
-    const contribNode = nodeForPath(rootNode, 'contributing');
-    if (contribNode) {
-      const contribNodes: NavNode[] = getNavNodes([contribNode], docNodeToNavNode);
-      return (
-        <ul data-sidebar-tree>
-          <DynamicNav
-            root="contributing"
-            title="Contributing to Docs"
-            tree={toTree(contribNodes)}
-            headerClassName={headerClassName}
-          />
-        </ul>
-      );
-    }
-  }
-  // render the default sidebar if no special case is met
-  return <DefaultSidebar node={rootNode} path={path} />;
-}
-
-function getNavNodes<NavNode_>(
-  docNodes: DocNode[],
-  docNodeToNavNode_: (doc: DocNode) => NavNode_ | undefined,
-  nodes: NavNode_[] = []
-) {
-  docNodes.forEach(n => {
-    const navNode = docNodeToNavNode_(n);
-    if (!navNode) {
-      return;
-    }
-    nodes.push(navNode);
-    getNavNodes(n.children, docNodeToNavNode_, nodes);
-  });
-  return nodes;
-}
-
-type NavNode = {
-  context: {
-    draft: boolean;
-    title: string;
-    sidebar_hidden?: boolean;
-    sidebar_order?: number;
-    sidebar_title?: string;
-  };
-  path: string;
-};
-
-const docNodeToNavNode = (node: DocNode): NavNode => ({
-  context: {
-    draft: Boolean(node.frontmatter.draft),
-    title: node.frontmatter.title,
-    sidebar_order: node.frontmatter.sidebar_order,
-    sidebar_title: node.frontmatter.sidebar_title,
-    sidebar_hidden: node.frontmatter.sidebar_hidden,
-  },
-  path: '/' + node.path + '/',
-});
-
-type ProductSidebarProps = {
-  items: {root: string; title: string}[];
-  rootNode: DocNode;
-};
-
-function ProductSidebar({rootNode, items}: ProductSidebarProps) {
-  const itemTree = (item: string) => {
-    const node = nodeForPath(rootNode, item);
-    if (!node) {
-      return null;
-    }
-    const nodes: NavNode[] = getNavNodes([node], docNodeToNavNode);
-    return toTree(nodes.filter(n => !!n.context));
-  };
-  return (
-    <div>
-      <ul data-sidebar-tree>
-        {items.map(item => {
-          const tree = itemTree(item.root);
-
-          return (
-            tree && (
-              <DynamicNav
-                key={item.root}
-                root={item.root}
-                title={item.title}
-                tree={tree}
-                headerClassName={headerClassName}
-                collapse
-              />
-            )
-          );
-        })}
-      </ul>
-      <hr />
-      <ul data-sidebar-tree>
-        <li className="mb-3" data-sidebar-branch>
-          <ul data-sidebar-tree>
-            <SidebarLink to="https://about.codecov.io/" title="Codecov" path="" />
-            <SidebarLink to="https://discord.gg/sentry" title="Discord" path="" />
-            <SidebarLink
-              to="https://sentry.zendesk.com/hc/en-us/"
-              title="Support"
-              path=""
-            />
-            <SidebarLink
-              to="https://develop.sentry.dev/self-hosted/"
-              title="Self-Hosting Sentry"
-              path=""
-            />
-            <SidebarLink
-              to="https://develop.sentry.dev"
-              title="Developer Documentation"
-              path=""
-            />
-          </ul>
-        </li>
-      </ul>
-    </div>
-  );
-}
-
-type PlatformSidebarProps = {
-  platformName: string;
-  rootNode: DocNode;
-  guideName?: string;
-};
-
-function PlatformSidebar({rootNode, platformName, guideName}: PlatformSidebarProps) {
-  const docNodeToPlatformSidebarNode = (n: DocNode) => {
-    if (n.frontmatter.draft) {
-      return undefined;
-    }
-    return {
-      context: {
-        platform: {
-          platformName,
-        },
-        title: n.frontmatter.title,
-        sidebar_order: n.frontmatter.sidebar_order,
-        sidebar_title: n.frontmatter.sidebar_title,
-        sidebar_hidden: n.frontmatter.sidebar_hidden,
-      },
-      path: '/' + n.path + '/',
-    };
-  };
-
-  const platformNode = nodeForPath(rootNode, ['platforms', platformName]);
-  if (!platformNode) {
-    return null;
-  }
-  const platform = getPlatform(rootNode, platformName);
-  if (!platform) {
-    return null;
-  }
-  const nodes = getNavNodes([platformNode], docNodeToPlatformSidebarNode);
-  const tree = toTree(nodes.filter(n => !!n.context));
-  const guide = guideName && getGuide(rootNode, platformName, guideName);
-
-  const pathRoot = guide
-    ? `platforms/${platformName}/guides/${guideName}`
-    : `platforms/${platformName}`;
-
-  return (
-    <ul data-sidebar-tree>
-      <DynamicNav
-        root={pathRoot}
-        tree={tree}
-        title={`Sentry for ${(guide || platform).title}`}
-        exclude={[`/${pathRoot}/guides/`]}
-        headerClassName={headerClassName}
-      />
-    </ul>
-  );
-}
-
-type SidebarNode = {
-  children: SidebarNode[];
-  frontmatter: FrontMatter;
-  path: string;
-};
-
-type DefaultSidebarProps = {
-  node: SidebarNode;
-  path: string[];
-};
-
-export function DefaultSidebar({node, path}: DefaultSidebarProps) {
-  const activeClassName = (n: SidebarNode, baseClassName = '') => {
-    const className = n.path === path.join('/') ? 'active' : '';
-    return `${baseClassName} ${className}`;
-  };
-
-  const renderChildren = (children: SidebarNode[]) =>
-    children && (
-      <ul data-sidebar-tree>
-        {children
-          .filter(n => n.frontmatter.sidebar_title || n.frontmatter.title)
-          .map(n => (
-            <li className="toc-item" key={n.path} data-sidebar-branch>
-              <Link
-                href={'/' + n.path}
-                data-sidebar-link
-                className={activeClassName(n, 'flex items-center justify-between gap-1')}
-              >
-                {n.frontmatter.sidebar_title || n.frontmatter.title}
-                {n.children.length > 0 && <Chevron direction="down" />}
-              </Link>
-              {renderChildren(n.children)}
-            </li>
-          ))}
-      </ul>
-    );
-
-  const rotation = {
-    down: 0,
-    right: 270,
-  } as const;
-
-  function Chevron({
-    direction,
-    ...props
-  }: SVGAttributes<SVGElement> & {
-    direction: 'down' | 'right';
-  }) {
-    return (
-      <svg
-        xmlns="http://www.w3.org/2000/svg"
-        width="16"
-        height="16"
-        viewBox="0 0 16 16"
-        {...props}
-        style={{
-          transition: 'transform 200ms',
-          transform: `rotate(${rotation[direction]}deg)`,
-        }}
-      >
-        <path
-          fill="currentColor"
-          d="M12.53 5.47a.75.75 0 0 1 0 1.06l-4 4a.75.75 0 0 1-1.06 0l-4-4a.75.75 0 0 1 1.06-1.06L8 8.94l3.47-3.47a.75.75 0 0 1 1.06 0Z"
-        />
-      </svg>
-    );
-  }
-
-  return (
-    <ul data-sidebar-tree>
-      <li className="mb-3" data-sidebar-branch>
-        <Fragment>
-          <Link
-            href={'/' + node.path}
-            data-active={node.path === path.join('/')}
-            className={activeClassName(
-              node,
-              [styles['sidebar-title'], 'flex items-center justify-between gap-1'].join(
-                ' '
-              )
-            )}
-            data-sidebar-link
-            key={node.path}
-          >
-            <h6>{node.frontmatter.sidebar_title || node.frontmatter.title}</h6>
-          </Link>
-          {renderChildren(node.children)}
-        </Fragment>
-      </li>
-    </ul>
-  );
-}
-
-function DevelopDocsSidebar({path, rootNode}: {path: string; rootNode: DocNode}) {
-  const getNavTree = (root: string) => {
-    const apiNodes: NavNode[] = getNavNodes(
-      [nodeForPath(rootNode, root)!],
-      docNodeToNavNode
-    );
-    return toTree(apiNodes);
-  };
-  return (
-    <aside className={styles.sidebar}>
-      <input type="checkbox" id={sidebarToggleId} className="hidden" />
-      <style>{':root { --sidebar-width: 300px; }'}</style>
-      <div className="md:flex flex-col items-stretch">
-        <div className={styles.toc}>
-          <ul data-sidebar-tree>
-            <DynamicNav
-              root="getting-started"
-              title="Getting Started"
-              tree={getNavTree('getting-started')}
-              headerClassName={headerClassName}
-              collapse
-            />
-
-            <DynamicNav
-              root="development"
-              title="Development"
-              tree={getNavTree('development')}
-              headerClassName={headerClassName}
-              collapse
-            />
-
-            <DynamicNav
-              root="application"
-              title="Application"
-              tree={getNavTree('application')}
-              headerClassName={headerClassName}
-              collapse
-            />
-
-            <DynamicNav
-              root="frontend"
-              title="Frontend"
-              tree={getNavTree('frontend')}
-              headerClassName={headerClassName}
-              collapse
-            />
-
-            <DynamicNav
-              root="backend"
-              title="Backend"
-              tree={getNavTree('backend')}
-              headerClassName={headerClassName}
-              collapse
-            />
-
-            <DynamicNav
-              root="sdk"
-              title="SDK Development"
-              tree={getNavTree('sdk')}
-              headerClassName={headerClassName}
-              collapse
-            />
-
-            <DynamicNav
-              root="services"
-              title="Services"
-              tree={getNavTree('services')}
-              headerClassName={headerClassName}
-              collapse
-            />
-
-            <DynamicNav
-              root="integrations"
-              title="Integrations"
-              tree={getNavTree('integrations')}
-              headerClassName={headerClassName}
-              collapse
-            />
-
-            <DynamicNav
-              root="self-hosted"
-              title="Self-Hosted Sentry"
-              tree={getNavTree('self-hosted')}
-              headerClassName={headerClassName}
-              collapse
-            />
-          </ul>
-          <hr />
-          <ul data-sidebar-tree>
-            <SidebarLink
-              to="https://open.sentry.io/code-of-conduct/"
-              title="Code of Conduct"
-              path={path}
-            />
-            <SidebarLink
-              to="https://docs.sentry.io"
-              title="User Documentation"
-              path={path}
-            />
-          </ul>
-=======
           <SidebarLinks path={path} headerClassName={headerClassName} />
->>>>>>> 5f365f46
         </div>
       </div>
     </aside>
