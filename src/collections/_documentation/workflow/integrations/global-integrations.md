--- conflicted
+++ resolved
@@ -886,19 +886,11 @@
 
     [{% asset pagerduty/pd_learn_more.png %}]({% asset pagerduty/pd_learn_more.png @path %})
 
-<<<<<<< HEAD
-4. You'll then be redirected to sign into PagerDuty and choose the PD account you'd like to connect to the current Sentry organization you are in.
+4. You'll then be redirected to sign into PagerDuty and choose the account you'd like to connect to the current Sentry organization you are in.
 
     [{% asset pagerduty/pd_account_picker.png %}]({% asset pagerduty/pd_account_picker.png @path %})
 
-5. After picking the account you'll be prompted to add the PagerDuty services you want Sentry to have access to. Click **Connect** once you've added your services.  
-=======
-4. You'll then be redirected to sign into PagerDuty and choose the account you'd like to connect to the current Sentry organization you are in.
-
-    [{% asset pagerduty/pd_account_picker.png %}]({% asset pagerduty/pd_account_picker.png @path %})
-
 5. After picking the account, you'll be prompted to add the PagerDuty services you want Sentry to send incidents to. Click **Connect** once you've added your services.  
->>>>>>> 4abad7ce
 
     [{% asset pagerduty/pd_add_services.png %}]({% asset pagerduty/pd_add_services.png @path %})
 
