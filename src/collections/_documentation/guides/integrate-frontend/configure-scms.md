--- conflicted
+++ resolved
@@ -14,12 +14,8 @@
 - **Suggested Assignees** - lists the authors of those commits and suggests their assignment to resolve the issue.
 
 In this part, you will:
-<<<<<<< HEAD
 
-- Integrate your Sentry organization with your GitHub account and repository --- this will give Sentry access to your commit metadata.
-=======
 - Integrate your Sentry organization with your GitHub account and repository --- this gives Sentry access to your commit metadata.
->>>>>>> 0d3f3be5
 - Set up commit tracking. In your release process, after creating the release object in Sentry, associate it with commits from your linked repository.
 
 ## Step 1: Integrate your GitHub Account & Repositories
